--- conflicted
+++ resolved
@@ -247,19 +247,6 @@
         density = self.forward_density(points)
         return -(density - self.cfg.isosurface_threshold)
 
-<<<<<<< HEAD
-@threestudio.register("volume-grid")
-class VolumeGrid(BaseImplicitGeometry):
-    @dataclass
-    class Config(BaseImplicitGeometry.Config):
-        grid_size: List[int] = field(default_factory=list)
-        n_feature_dims: int = 3
-        density_activation: Optional[str] = "softplus"
-        density_bias: Union[float, str] = 'blob'
-        density_blob_scale: float = 5.
-        density_blob_std: float = 0.5
-        normal_type: Optional[str] = "finite_difference" # in ['pred', 'finite_difference']
-=======
 
 @threestudio.register("implicit-sdf")
 class ImplicitSDF(BaseImplicitGeometry):
@@ -286,44 +273,11 @@
         shape_init: Optional[str] = None
         shape_init_params: Optional[Any] = None
         force_shape_init: bool = False   
->>>>>>> 88c1f1b2
 
     cfg: Config
 
     def configure(self) -> None:
         super().configure()
-<<<<<<< HEAD
-        self.grid_size = self.cfg.grid_size
-
-        assert len(self.grid_size) == 3, "grid_size must be a list of length 3"
-
-        self.grid = nn.Parameter(torch.zeros(1, self.cfg.n_feature_dims + 1, *self.grid_size))
-        if self.cfg.density_bias == 'blob':
-            self.register_buffer('density_scale', torch.tensor(0.0))
-        else:
-            self.density_scale = nn.Parameter(torch.tensor(0.0))
-
-        if self.cfg.normal_type == "pred":
-            self.normal_grid = nn.Parameter(torch.zeros(1, 3, *self.grid_size))
-
-    def get_density_bias(self, points: Float[Tensor, "*N Di"]):
-        if self.cfg.density_bias == 'blob':
-            # density_bias: Float[Tensor, "*N 1"] = self.cfg.density_blob_scale * torch.exp(-0.5 * (points ** 2).sum(dim=-1) / self.cfg.density_blob_std ** 2)[...,None]
-            density_bias: Float[Tensor, "*N 1"] = self.cfg.density_blob_scale * (1 - torch.sqrt((points.detach() ** 2).sum(dim=-1)) / self.cfg.density_blob_std)[...,None]
-            return density_bias
-        elif isinstance(self.cfg.density_bias, float):
-            return self.cfg.density_bias
-        else:
-            raise AttributeError(f"Unknown density bias {self.cfg.density_bias}")
-
-    def get_trilinear_feature(self, points: Float[Tensor, "*N Di"], grid: Float[Tensor, "1 Df G1 G2 G3"]) -> Float[Tensor, "*N Df"]:
-        points_shape = points.shape[:-1]
-        df = grid.shape[1]
-        di = points.shape[-1]
-        out = F.grid_sample(grid, points.view(1, 1, 1, -1, di), align_corners=True, mode='bilinear')
-        out = out.reshape(df, -1).T.reshape(*points_shape, df)
-        return out
-=======
         self.n_output_dims = 1 + self.cfg.n_feature_dims
         self.encoding = get_encoding(self.cfg.n_input_dims, self.cfg.pos_encoding_config)
         self.network = get_mlp(self.encoding.n_output_dims, self.n_output_dims, self.cfg.mlp_network_config)
@@ -360,28 +314,12 @@
             optim.zero_grad()
             loss.backward()
             optim.step()            
->>>>>>> 88c1f1b2
 
     def forward(
         self, points: Float[Tensor, "*N Di"], output_normal: bool = False
     ) -> Dict[str, Float[Tensor, "..."]]:
         points_unscaled = points # points in the original scale
         points = contract_to_unisphere(points, self.bbox, self.unbounded) # points normalized to (0, 1)
-<<<<<<< HEAD
-        points = points * 2 - 1 # convert to [-1, 1] for grid sample
-
-        out = self.get_trilinear_feature(points, self.grid)
-        density, features = out[..., 0:1], out[..., 1:]
-        density = density * torch.exp(self.density_scale) # exp scaling in DreamFusion
-        
-        # breakpoint()
-        density = get_activation(self.cfg.density_activation)(
-            density + self.get_density_bias(points_unscaled)
-        )
-
-        output = {
-            'density': density,
-=======
         
         enc = self.encoding(points.view(-1, self.cfg.n_input_dims))
         out = self.network(enc).view(*points.shape[:-1], self.n_output_dims)
@@ -389,7 +327,6 @@
 
         output = {
             'sdf': sdf,
->>>>>>> 88c1f1b2
             'features': features,
         }
 
@@ -398,19 +335,11 @@
                 eps = 1.e-3
                 offsets: Float[Tensor, "6 3"] = torch.as_tensor([[eps, 0., 0.], [-eps, 0., 0.], [0., eps, 0.], [0., -eps, 0.], [0., 0., eps], [0., 0., -eps]]).to(points_unscaled)
                 points_offset: Float[Tensor, "... 6 3"] = (points_unscaled[...,None,:] + offsets).clamp(-self.cfg.radius, self.cfg.radius)
-<<<<<<< HEAD
-                density_offset: Float[Tensor, "... 6 1"] = self.forward_density(points_offset)
-                normal = -0.5 * (density_offset[...,0::2,0] - density_offset[...,1::2,0]) / eps
-                normal = F.normalize(normal, dim=-1)
-            elif self.cfg.normal_type == "pred":
-                normal = self.get_trilinear_feature(points, self.normal_grid)
-=======
                 sdf_offset: Float[Tensor, "... 6 1"] = self.forward_sdf(points_offset)
                 normal = 0.5 * (sdf_offset[...,0::2,0] - sdf_offset[...,1::2,0]) / eps
                 normal = F.normalize(normal, dim=-1)
             elif self.cfg.normal_type == "pred":
                 normal = self.normal_network(enc).view(*points.shape[:-1], 3)
->>>>>>> 88c1f1b2
                 normal = F.normalize(normal, dim=-1)
             else:
                 raise AttributeError(f"Unknown normal type {self.cfg.normal_type}")
@@ -420,31 +349,6 @@
             })
         return output
     
-<<<<<<< HEAD
-    def forward_density(self, points: Float[Tensor, "*N Di"]) -> Float[Tensor, "*N 1"]:
-        points_unscaled = points
-        points = contract_to_unisphere(points_unscaled, self.bbox, self.unbounded)
-        points = points * 2 - 1 # convert to [-1, 1] for grid sample
-
-        out = self.get_trilinear_feature(points, self.grid)
-        density = out[..., 0:1]
-        density = density * torch.exp(self.density_scale)
-        
-        # breakpoint()
-        density = get_activation(self.cfg.density_activation)(
-            density + self.get_density_bias(points_unscaled)
-        )
-        return density
-
-    def forward_level(self, points: Float[Tensor, "*N Di"]) -> Float[Tensor, "*N 1"]:
-        density = self.forward_density(points)
-        return -(density - self.cfg.isosurface_threshold)
-
-
-
-
-
-=======
     def forward_sdf(self, points: Float[Tensor, "*N Di"]) -> Float[Tensor, "*N 1"]:
         points_unscaled = points
         points = contract_to_unisphere(points_unscaled, self.bbox, self.unbounded)
@@ -458,4 +362,110 @@
     def forward_level(self, points: Float[Tensor, "*N Di"]) -> Float[Tensor, "*N 1"]:
         sdf = self.forward_sdf(points)
         return sdf - self.cfg.isosurface_threshold
->>>>>>> 88c1f1b2
+
+
+@threestudio.register("volume-grid")
+class VolumeGrid(BaseImplicitGeometry):
+    @dataclass
+    class Config(BaseImplicitGeometry.Config):
+        grid_size: List[int] = field(default_factory=list)
+        n_feature_dims: int = 3
+        density_activation: Optional[str] = "softplus"
+        density_bias: Union[float, str] = 'blob'
+        density_blob_scale: float = 5.
+        density_blob_std: float = 0.5
+        normal_type: Optional[str] = "finite_difference" # in ['pred', 'finite_difference']
+
+    cfg: Config
+
+    def configure(self) -> None:
+        super().configure()
+        self.grid_size = self.cfg.grid_size
+
+        assert len(self.grid_size) == 3, "grid_size must be a list of length 3"
+
+        self.grid = nn.Parameter(torch.zeros(1, self.cfg.n_feature_dims + 1, *self.grid_size))
+        if self.cfg.density_bias == 'blob':
+            self.register_buffer('density_scale', torch.tensor(0.0))
+        else:
+            self.density_scale = nn.Parameter(torch.tensor(0.0))
+
+        if self.cfg.normal_type == "pred":
+            self.normal_grid = nn.Parameter(torch.zeros(1, 3, *self.grid_size))
+
+    def get_density_bias(self, points: Float[Tensor, "*N Di"]):
+        if self.cfg.density_bias == 'blob':
+            # density_bias: Float[Tensor, "*N 1"] = self.cfg.density_blob_scale * torch.exp(-0.5 * (points ** 2).sum(dim=-1) / self.cfg.density_blob_std ** 2)[...,None]
+            density_bias: Float[Tensor, "*N 1"] = self.cfg.density_blob_scale * (1 - torch.sqrt((points.detach() ** 2).sum(dim=-1)) / self.cfg.density_blob_std)[...,None]
+            return density_bias
+        elif isinstance(self.cfg.density_bias, float):
+            return self.cfg.density_bias
+        else:
+            raise AttributeError(f"Unknown density bias {self.cfg.density_bias}")
+
+    def get_trilinear_feature(self, points: Float[Tensor, "*N Di"], grid: Float[Tensor, "1 Df G1 G2 G3"]) -> Float[Tensor, "*N Df"]:
+        points_shape = points.shape[:-1]
+        df = grid.shape[1]
+        di = points.shape[-1]
+        out = F.grid_sample(grid, points.view(1, 1, 1, -1, di), align_corners=True, mode='bilinear')
+        out = out.reshape(df, -1).T.reshape(*points_shape, df)
+        return out
+
+    def forward(
+        self, points: Float[Tensor, "*N Di"], output_normal: bool = False
+    ) -> Dict[str, Float[Tensor, "..."]]:
+        points_unscaled = points # points in the original scale
+        points = contract_to_unisphere(points, self.bbox, self.unbounded) # points normalized to (0, 1)
+        points = points * 2 - 1 # convert to [-1, 1] for grid sample
+
+        out = self.get_trilinear_feature(points, self.grid)
+        density, features = out[..., 0:1], out[..., 1:]
+        density = density * torch.exp(self.density_scale) # exp scaling in DreamFusion
+        
+        # breakpoint()
+        density = get_activation(self.cfg.density_activation)(
+            density + self.get_density_bias(points_unscaled)
+        )
+
+        output = {
+            'density': density,
+            'features': features,
+        }
+
+        if output_normal:
+            if self.cfg.normal_type == "finite_difference":
+                eps = 1.e-3
+                offsets: Float[Tensor, "6 3"] = torch.as_tensor([[eps, 0., 0.], [-eps, 0., 0.], [0., eps, 0.], [0., -eps, 0.], [0., 0., eps], [0., 0., -eps]]).to(points_unscaled)
+                points_offset: Float[Tensor, "... 6 3"] = (points_unscaled[...,None,:] + offsets).clamp(-self.cfg.radius, self.cfg.radius)
+                density_offset: Float[Tensor, "... 6 1"] = self.forward_density(points_offset)
+                normal = -0.5 * (density_offset[...,0::2,0] - density_offset[...,1::2,0]) / eps
+                normal = F.normalize(normal, dim=-1)
+            elif self.cfg.normal_type == "pred":
+                normal = self.get_trilinear_feature(points, self.normal_grid)
+                normal = F.normalize(normal, dim=-1)
+            else:
+                raise AttributeError(f"Unknown normal type {self.cfg.normal_type}")
+            output.update({
+                'normal': normal,
+                'shading_normal': normal
+            })
+        return output
+    
+    def forward_density(self, points: Float[Tensor, "*N Di"]) -> Float[Tensor, "*N 1"]:
+        points_unscaled = points
+        points = contract_to_unisphere(points_unscaled, self.bbox, self.unbounded)
+        points = points * 2 - 1 # convert to [-1, 1] for grid sample
+
+        out = self.get_trilinear_feature(points, self.grid)
+        density = out[..., 0:1]
+        density = density * torch.exp(self.density_scale)
+        
+        # breakpoint()
+        density = get_activation(self.cfg.density_activation)(
+            density + self.get_density_bias(points_unscaled)
+        )
+        return density
+
+    def forward_level(self, points: Float[Tensor, "*N Di"]) -> Float[Tensor, "*N 1"]:
+        density = self.forward_density(points)
+        return -(density - self.cfg.isosurface_threshold)